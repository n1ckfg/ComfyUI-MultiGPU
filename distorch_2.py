"""
DisTorch Safetensor Memory Management Module
Contains all safetensor related code for distributed memory management
"""

import sys
import torch
import logging
import hashlib
import re
import gc

logger = logging.getLogger("MultiGPU")
import copy
import inspect
from collections import defaultdict
import comfy.model_management as mm
import comfy.model_patcher
from . import current_device
from .device_utils import get_device_list, soft_empty_cache_multigpu

safetensor_allocation_store = {}
safetensor_settings_store = {}


def create_safetensor_model_hash(model, caller):
    """Create a unique hash for a safetensor model to track allocations"""
    if hasattr(model, 'model'):
        # For ModelPatcher objects
        actual_model = model.model
        model_type = type(actual_model).__name__
        # Use ComfyUI's model_size if available
        if hasattr(model, 'model_size'):
            model_size = model.model_size()
        else:
            model_size = sum(p.numel() * p.element_size() for p in actual_model.parameters())
        if hasattr(model, 'model_state_dict'):
            first_layers = str(list(model.model_state_dict().keys())[:3])
        else:
            first_layers = str(list(actual_model.state_dict().keys())[:3])
    else:
        # Direct model
        model_type = type(model).__name__
        model_size = sum(p.numel() * p.element_size() for p in model.parameters())
        first_layers = str(list(model.state_dict().keys())[:3])
    
    identifier = f"{model_type}_{model_size}_{first_layers}"
    final_hash = hashlib.sha256(identifier.encode()).hexdigest()
    
    # DEBUG STATEMENT - ALWAYS LOG THE HASH
    logger.debug(f"[MultiGPU_DisTorch2] Created hash for {caller}: {final_hash[:8]}...")
    return final_hash


def register_patched_safetensor_modelpatcher():
    """Register and patch the ModelPatcher for distributed safetensor loading"""
    from comfy.model_patcher import wipe_lowvram_weight, move_weight_functions
    # Patch ComfyUI's ModelPatcher
    if not hasattr(comfy.model_patcher.ModelPatcher, '_distorch_patched'):
        original_partially_load = comfy.model_patcher.ModelPatcher.partially_load

        def new_partially_load(self, device_to, extra_memory=0, full_load=False, force_patch_weights=False, **kwargs):
            """Override to use our static device assignments"""
            global safetensor_allocation_store

            debug_hash = create_safetensor_model_hash(self, "partial_load")
            allocations = safetensor_allocation_store.get(debug_hash)

            if not hasattr(self.model, '_distorch_high_precision_loras') or not allocations:
<<<<<<< HEAD
=======

>>>>>>> 5b62671f
                result = original_partially_load(self, device_to, extra_memory, force_patch_weights)
                if hasattr(self, '_distorch_block_assignments'):
                    del self._distorch_block_assignments
                return result
<<<<<<< HEAD
            
            # soft_empty_cache_multigpu(logger)
=======

            if not hasattr(self.model, 'current_weight_patches_uuid'):
                self.model.current_weight_patches_uuid = None

            unpatch_weights = self.model.current_weight_patches_uuid is not None and (self.model.current_weight_patches_uuid != self.patches_uuid or force_patch_weights)

            if unpatch_weights:
                logger.info(f"[MultiGPU_DisTorch2] Patches changed or forced. Unpatching model.")
                self.unpatch_model(self.offload_device, unpatch_weights=True)

            self.patch_model(load_weights=False)
>>>>>>> 5b62671f

            mem_counter = 0

            logger.info(f"[MultiGPU_DisTorch2] Using static allocation for model {debug_hash[:8]}")
            device_assignments = analyze_safetensor_loading(self, allocations)
            model_original_dtype = comfy.utils.weight_dtype(self.model.state_dict())
            high_precision_loras = self.model._distorch_high_precision_loras
            loading = self._load_list()
            loading.sort(reverse=True)
            for module_size, module_name, module_object, params in loading:
                if not unpatch_weights and hasattr(module_object, "comfy_patched_weights") and module_object.comfy_patched_weights == True:
                    block_target_device = device_assignments['block_assignments'].get(module_name, device_to)
                    current_module_device = None
                    try:
                        if any(p.numel() > 0 for p in module_object.parameters(recurse=False)):
                           current_module_device = next(module_object.parameters(recurse=False)).device
                    except StopIteration:
                        pass

                    if current_module_device is not None and str(current_module_device) != str(block_target_device):
                        logger.debug(f"[MultiGPU_DisTorch2] Moving already patched {module_name} to {block_target_device}")
                        module_object.to(block_target_device)

                    mem_counter += module_size
                    continue

                # Step 1: Write block/tensor to compute device first
                module_object.to(device_to)

                # Step 2: Apply LoRa patches while on compute device
                weight_key = "{}.weight".format(module_name)
                bias_key = "{}.bias".format(module_name)

                if weight_key in self.patches:
                    self.patch_weight_to_device(weight_key, device_to=device_to)
                if weight_key in self.weight_wrapper_patches:
                    module_object.weight_function.extend(self.weight_wrapper_patches[weight_key])

                if bias_key in self.patches:
                    self.patch_weight_to_device(bias_key, device_to=device_to)
                if bias_key in self.weight_wrapper_patches:
                    module_object.bias_function.extend(self.weight_wrapper_patches[bias_key])

                # Step 3: FP8 casting for CPU storage (if enabled)
                block_target_device = device_assignments['block_assignments'].get(module_name, device_to)
                has_patches = weight_key in self.patches or bias_key in self.patches

                if not high_precision_loras and block_target_device == "cpu" and has_patches and model_original_dtype in [torch.float8_e4m3fn, torch.float8_e5m2]:
                    for param_name, param in module_object.named_parameters():
                        if param.dtype.is_floating_point:
                            cast_data = comfy.float.stochastic_rounding(param.data, torch.float8_e4m3fn)
                            new_param = torch.nn.Parameter(cast_data.to(torch.float8_e4m3fn))
                            new_param.requires_grad = param.requires_grad
                            setattr(module_object, param_name, new_param)
                            logger.debug(f"[MultiGPU_DisTorch2] Cast {module_name}.{param_name} to FP8 for CPU storage")

                # Step 4: Move to ultimate destination based on DisTorch assignment
                if block_target_device != device_to:
                    logger.debug(f"[MultiGPU_DisTorch2] Moving {module_name} from {device_to} to {block_target_device}")
                    module_object.to(block_target_device)
                    module_object.comfy_cast_weights = True

                # Mark as patched and update memory counter
                module_object.comfy_patched_weights = True
                mem_counter += module_size

            self.model.current_weight_patches_uuid = self.patches_uuid

            logger.info(f"[MultiGPU_DisTorch2] DisTorch loading completed. Total memory: {mem_counter / (1024 * 1024):.2f}MB")

            return 0

        
        comfy.model_patcher.ModelPatcher.partially_load = new_partially_load
        comfy.model_patcher.ModelPatcher._distorch_patched = True
        logger.info("[MultiGPU_DisTorch2] Successfully patched ModelPatcher.partially_load")


def analyze_safetensor_loading(model_patcher, allocations_string):
    """
    Analyze and distribute safetensor model blocks across devices
    """
    DEVICE_RATIOS_DISTORCH = {}
    device_table = {}
    distorch_alloc = allocations_string
    virtual_vram_gb = 0.0

    distorch_alloc, virtual_vram_str = allocations_string.split('#')

    compute_device = virtual_vram_str.split(';')[0]
    logger.info(f"[MultiGPU_DisTorch2] Compute Device: {compute_device}")

    if not distorch_alloc:
        mode = "fraction"
        logger.info("[MultiGPU_DisTorch2] Expert String Examples:")
        logger.info("  Direct(byte) Mode - cuda:0,500mb;cuda:1,3.0g;cpu,5gb* -> '*' cpu = over/underflow device, put 0.50gb on cuda0, 3.00gb on cuda1, and 5.00gb (or the rest) on cpu")
        logger.info("  Ratio(%) Mode - cuda:0,8%;cuda:1,8%;cpu,4% -> 8:8:4 ratio, put 40% on cuda0, 40% on cuda1, and 20% on cpu")
        distorch_alloc = calculate_safetensor_vvram_allocation(model_patcher, virtual_vram_str)

    elif any(c in distorch_alloc.lower() for c in ['g', 'm', 'k', 'b']):
        mode = "byte"
        distorch_alloc = calculate_fraction_from_byte_expert_string(model_patcher, distorch_alloc)
    elif "%" in distorch_alloc:
        mode = "ratio"
        distorch_alloc = calculate_fraction_from_ratio_expert_string(model_patcher, distorch_alloc)
        
    all_devices = get_device_list()
    present_devices = {item.split(',')[0] for item in distorch_alloc.split(';') if ',' in item}
    for device in all_devices:
        if device not in present_devices:
            distorch_alloc += f";{device},0.0"

    logger.info(f"[MultiGPU_DisTorch2] Final Allocation String: {distorch_alloc}")

    eq_line = "=" * 50
    dash_line = "-" * 50
    fmt_assign = "{:<18}{:>7}{:>14}{:>10}"

    for allocation in distorch_alloc.split(';'):
        if ',' not in allocation:
            continue
        dev_name, fraction = allocation.split(',')
        fraction = float(fraction)
        total_mem_bytes = mm.get_total_memory(torch.device(dev_name))
        alloc_gb = (total_mem_bytes * fraction) / (1024**3)
        DEVICE_RATIOS_DISTORCH[dev_name] = alloc_gb
        device_table[dev_name] = {
            "fraction": fraction,
            "total_gb": total_mem_bytes / (1024**3),
            "alloc_gb": alloc_gb
        }

    logger.info(eq_line)
    logger.info("    DisTorch2 Model Device Allocations")
    logger.info(eq_line)
    
    fmt_rosetta = "{:<8}{:>9}{:>9}{:>11}{:>10}"
    logger.info(fmt_rosetta.format("Device", "VRAM GB", "Dev %", "Model GB", "Dist %"))
    logger.info(dash_line)

    sorted_devices = sorted(device_table.keys(), key=lambda d: (d == "cpu", d))
    
    total_allocated_model_bytes = sum(d["alloc_gb"] * (1024**3) for d in device_table.values())

    for dev in sorted_devices:
        total_dev_gb = device_table[dev]["total_gb"]
        alloc_fraction = device_table[dev]["fraction"]
        alloc_gb = device_table[dev]["alloc_gb"]
        
        dist_ratio_percent = (alloc_gb * (1024**3) / total_allocated_model_bytes) * 100 if total_allocated_model_bytes > 0 else 0

        logger.info(fmt_rosetta.format(
            dev,
            f"{total_dev_gb:.2f}",
            f"{alloc_fraction*100:.1f}%",
            f"{alloc_gb:.2f}",
            f"{dist_ratio_percent:.1f}%"
        ))
    
    logger.info(dash_line)

    block_summary = {}
    block_list = []
    memory_by_type = defaultdict(int)
    total_memory = 0

    raw_block_list = model_patcher._load_list()

    total_memory = sum(module_size for module_size, _, _, _ in raw_block_list)

    MIN_BLOCK_THRESHOLD = total_memory * 0.0001
    logger.debug(f"[MultiGPU_DisTorch2] Total model memory: {total_memory} bytes")
    logger.debug(f"[MultiGPU_DisTorch2] Tiny block threshold (0.01%): {MIN_BLOCK_THRESHOLD} bytes")

    all_blocks = []
    for module_size, module_name, module_object, params in raw_block_list:
        block_type = type(module_object).__name__
        # Populate summary dictionaries
        block_summary[block_type] = block_summary.get(block_type, 0) + 1
        memory_by_type[block_type] += module_size
        all_blocks.append((module_name, module_object, block_type, module_size))

    block_list = [b for b in all_blocks if b[3] >= MIN_BLOCK_THRESHOLD]
    tiny_block_list = [b for b in all_blocks if b[3] < MIN_BLOCK_THRESHOLD]
    
    logger.debug(f"[MultiGPU_DisTorch2] Total blocks: {len(all_blocks)}")
    logger.debug(f"[MultiGPU_DisTorch2] Distributable blocks: {len(block_list)}")
    logger.debug(f"[MultiGPU_DisTorch2] Tiny blocks (<0.01%): {len(tiny_block_list)}")

    logger.info("    DisTorch2 Model Layer Distribution")
    logger.info(dash_line)
    fmt_layer = "{:<18}{:>7}{:>14}{:>10}"
    logger.info(fmt_layer.format("Layer Type", "Layers", "Memory (MB)", "% Total"))
    logger.info(dash_line)
    
    for layer_type, count in block_summary.items():
        mem_mb = memory_by_type[layer_type] / (1024 * 1024)
        mem_percent = (memory_by_type[layer_type] / total_memory) * 100 if total_memory > 0 else 0
        logger.info(fmt_layer.format(layer_type[:18], str(count), f"{mem_mb:.2f}", f"{mem_percent:.1f}%"))
    
    logger.info(dash_line)

    # Distribute blocks sequentially from the tail of the model

    device_assignments = {device: [] for device in DEVICE_RATIOS_DISTORCH.keys()}
    block_assignments = {}

    # Create a memory quota for each donor device based on its calculated allocation.
    donor_devices = [d for d in sorted_devices]
    donor_quotas = {
        dev: device_table[dev]["alloc_gb"] * (1024**3)
        for dev in donor_devices
    }

    # Iterate from the TAIL of the model, assigning blocks to donors until their quotas are filled.
    for block_name, module, block_type, block_memory in reversed(block_list):
        assigned_to_donor = False
        for donor in donor_devices:
            if donor_quotas[donor] >= block_memory:
                block_assignments[block_name] = donor
                donor_quotas[donor] -= block_memory
                assigned_to_donor = True
                break # Move to the next block
        
        if not assigned_to_donor:  #Note - small rounding errors and tensor-fitting on devices make a block occasionally an orphan. We treat orphans the same as tiny_block_list as they are generally small rounding errors
            block_assignments[block_name] = compute_device

    if tiny_block_list:
        for block_name, module, block_type, block_memory in tiny_block_list:
            block_assignments[block_name] = compute_device

    # Populate device_assignments from the final block_assignments
    for block_name, device in block_assignments.items():
        # Find the block in the original list to get all its info
        for b_name, b_module, b_type, b_mem in all_blocks:
            if b_name == block_name:
                device_assignments[device].append((b_name, b_module, b_type, b_mem))
                break

    logger.info("DisTorch2 Model Final Device/Layer Assignments")
    logger.info(dash_line)
    logger.info(fmt_assign.format("Device", "Layers", "Memory (MB)", "% Total"))
    logger.info(dash_line)
    
    if tiny_block_list:
        tiny_block_memory = sum(b[3] for b in tiny_block_list)
        tiny_mem_mb = tiny_block_memory / (1024 * 1024)
        tiny_mem_percent = (tiny_block_memory / total_memory) * 100 if total_memory > 0 else 0
        device_label = f"{compute_device} (<0.01%)"
        logger.info(fmt_assign.format(device_label, str(len(tiny_block_list)), f"{tiny_mem_mb:.2f}", f"{tiny_mem_percent:.1f}%"))
        logger.debug(f"[MultiGPU_DisTorch2] Tiny block memory breakdown: {tiny_block_memory} bytes ({tiny_mem_mb:.2f} MB), which is {tiny_mem_percent:.4f}% of total model memory.")

    total_assigned_memory = 0
    device_memories = {}
    
    for device, blocks in device_assignments.items():
        dist_blocks = [b for b in blocks if b[3] >= MIN_BLOCK_THRESHOLD]
        if not dist_blocks:
            continue

        device_memory = sum(b[3] for b in dist_blocks)
        device_memories[device] = device_memory
        total_assigned_memory += device_memory

    sorted_assignments = sorted(device_memories.keys(), key=lambda d: (d == "cpu", d))

    for dev in sorted_assignments:
        # Get only the distributed blocks for the count
        dist_blocks = [b for b in device_assignments[dev] if b[3] >= MIN_BLOCK_THRESHOLD]
        if not dist_blocks:
            continue
            
        mem_mb = device_memories[dev] / (1024 * 1024)
        mem_percent = (device_memories[dev] / total_memory) * 100 if total_memory > 0 else 0
        logger.info(fmt_assign.format(dev, str(len(dist_blocks)), f"{mem_mb:.2f}", f"{mem_percent:.1f}%"))
    
    logger.info(dash_line)

    return {
        "device_assignments": device_assignments,
        "block_assignments": block_assignments
    }

def parse_memory_string(mem_str):
    """Parses a memory string (e.g., '4.0g', '512M') and returns bytes."""
    mem_str = mem_str.strip().lower()
    match = re.match(r'(\d+\.?\d*)\s*([gmkb]?)', mem_str)
    if not match:
        raise ValueError(f"Invalid memory string format: {mem_str}")
    
    val, unit = match.groups()
    val = float(val)
    
    if unit == 'g':
        return val * (1024**3)
    elif unit == 'm':
        return val * (1024**2)
    elif unit == 'k':
        return val * 1024
    else: # b or no unit
        return val

def calculate_fraction_from_byte_expert_string(model_patcher, byte_str):
    """
    Converts a user-provided byte string (e.g., "cuda:1,4gb;cpu,*") into a
    fractional VRAM allocation string that the main assignment logic can use.
    This function strictly respects device order and byte quotas.
    """
    raw_block_list = model_patcher._load_list()
    total_model_memory = sum(module_size for module_size, _, _, _ in raw_block_list)
    remaining_model_bytes = total_model_memory

    # Use a list of tuples to preserve the user-defined order
    parsed_allocations = []
    wildcard_device = "cpu"  # Default wildcard device

    for allocation in byte_str.split(';'):
        if ',' not in allocation:
            continue
        dev_name, val_str = allocation.split(',', 1)
        is_wildcard = '*' in val_str
        
        if is_wildcard:
            wildcard_device = dev_name
            # Don't add wildcard to the priority list yet
        else:
            byte_val = parse_memory_string(val_str)
            parsed_allocations.append({'device': dev_name, 'bytes': byte_val})

    final_byte_allocations = defaultdict(int)

    # Process devices with specific byte allocations first, in order
    for alloc in parsed_allocations:
        dev = alloc['device']
        requested_bytes = alloc['bytes']

        # Determine the actual bytes to allocate to this device
        bytes_to_assign = min(requested_bytes, remaining_model_bytes)
        
        if bytes_to_assign > 0:
            final_byte_allocations[dev] = bytes_to_assign
            remaining_model_bytes -= bytes_to_assign
            logger.info(f"[MultiGPU_DisTorch2] Assigning {bytes_to_assign / (1024**2):.2f}MB of model to {dev} (requested {requested_bytes / (1024**2):.2f}MB).")
        
        if remaining_model_bytes <= 0:
            logger.info("[MultiGPU_DisTorch2] All model blocks have been allocated. Subsequent devices in the string will receive no assignment.")
            break

    # Assign any leftover model bytes to the wildcard device
    if remaining_model_bytes > 0:
        final_byte_allocations[wildcard_device] += remaining_model_bytes
        logger.info(f"[MultiGPU_DisTorch2] Assigning remaining {remaining_model_bytes / (1024**2):.2f}MB of model to wildcard device '{wildcard_device}'.")

    # Convert the final byte allocations to VRAM fractions
    allocation_parts = []
    for dev, bytes_alloc in final_byte_allocations.items():
        total_device_vram = mm.get_total_memory(torch.device(dev))
        if total_device_vram > 0:
            fraction = bytes_alloc / total_device_vram
            allocation_parts.append(f"{dev},{fraction:.4f}")
    
    allocations_string = ";".join(allocation_parts)

    return allocations_string

def calculate_fraction_from_ratio_expert_string(model_patcher, ratio_str):
    """
    Converts a user-provided ratio string (which describes how to split the MODEL)
    into a fraction string (which describes the fraction of DEVICE VRAM to use).
    """
    raw_block_list = model_patcher._load_list()
    total_model_memory = sum(module_size for module_size, _, _, _ in raw_block_list)

    raw_ratios = {}
    for allocation in ratio_str.split(';'):
        if ',' not in allocation: continue
        dev_name, val_str = allocation.split(',', 1)
        # Assumes the value is a unitless ratio number, ignores '%' for simplicity.
        value = float(val_str.replace('%','').strip())
        raw_ratios[dev_name] = value

    total_ratio_parts = sum(raw_ratios.values())
    allocation_parts = []

    for dev, ratio_val in raw_ratios.items():
        bytes_of_model_for_device = (ratio_val / total_ratio_parts) * total_model_memory

        total_vram_of_device = mm.get_total_memory(torch.device(dev))

        if total_vram_of_device > 0:
            required_fraction = bytes_of_model_for_device / total_vram_of_device
            allocation_parts.append(f"{dev},{required_fraction:.4f}")

    ratio_values = [str(v) for v in raw_ratios.values()]
    ratio_string = ":".join(ratio_values)

    normalized_pcts = [(v / total_ratio_parts) * 100 for v in raw_ratios.values()]
    
    put_parts = []
    for i, dev_name in enumerate(raw_ratios.keys()):
        put_parts.append(f"{int(normalized_pcts[i])}% on {dev_name}")

    if len(put_parts) == 1:
        put_part = put_parts[0]
    elif len(put_parts) == 2:
        put_part = f"{put_parts[0]} and {put_parts[1]}"
    else:
        put_part = ", ".join(put_parts[:-1]) + f", and {put_parts[-1]}"
    
    logger.info(f"[MultiGPU_DisTorch2] Ratio(%) Mode - {ratio_str} -> {ratio_string} ratio, put {put_part}")

    allocations_string = ";".join(allocation_parts)

    return allocations_string

def calculate_safetensor_vvram_allocation(model_patcher, virtual_vram_str):
    """Calculate virtual VRAM allocation string for distributed safetensor loading"""
    recipient_device, vram_amount, donors = virtual_vram_str.split(';')
    virtual_vram_gb = float(vram_amount)

    eq_line = "=" * 47
    dash_line = "-" * 47
    fmt_assign = "{:<8} {:<6} {:>11} {:>9} {:>9}"

    logger.info(eq_line)
    logger.info("    DisTorch2 Model Virtual VRAM Analysis")
    logger.info(eq_line)
    logger.info(fmt_assign.format("Object", "Role", "Original(GB)", "Total(GB)", "Virt(GB)"))
    logger.info(dash_line)

    # Calculate recipient VRAM
    recipient_vram = mm.get_total_memory(torch.device(recipient_device)) / (1024**3)
    recipient_virtual = recipient_vram + virtual_vram_gb

    logger.info(fmt_assign.format(recipient_device, 'recip', f"{recipient_vram:.2f}GB",f"{recipient_virtual:.2f}GB", f"+{virtual_vram_gb:.2f}GB"))

    # Handle donor devices
    ram_donors = [d for d in donors.split(',')]
    remaining_vram_needed = virtual_vram_gb
    
    donor_device_info = {}
    donor_allocations = {}
    
    for donor in ram_donors:
        donor_vram = mm.get_total_memory(torch.device(donor)) / (1024**3)
        max_donor_capacity = donor_vram
        
        donation = min(remaining_vram_needed, max_donor_capacity)
        donor_virtual = donor_vram - donation
        remaining_vram_needed -= donation
        donor_allocations[donor] = donation
            
        donor_device_info[donor] = (donor_vram, donor_virtual)
        logger.info(fmt_assign.format(donor, 'donor', f"{donor_vram:.2f}GB",  f"{donor_virtual:.2f}GB", f"-{donation:.2f}GB"))
    
    
    logger.info(dash_line)

    # Calculate model size
    model = model_patcher.model if hasattr(model_patcher, 'model') else model_patcher
    total_memory = 0
    
    for name, module in model.named_modules():
        if hasattr(module, "weight"):
            if module.weight is not None:
                total_memory += module.weight.numel() * module.weight.element_size()
            if hasattr(module, "bias") and module.bias is not None:
                total_memory += module.bias.numel() * module.bias.element_size()

    model_size_gb = total_memory / (1024**3)
    new_model_size_gb = max(0, model_size_gb - virtual_vram_gb)

    logger.info(fmt_assign.format('model', 'model', f"{model_size_gb:.2f}GB",f"{new_model_size_gb:.2f}GB", f"-{virtual_vram_gb:.2f}GB"))

    # Warning if model too large
    if model_size_gb > (recipient_vram * 0.9):
        required_offload_gb = model_size_gb - (recipient_vram * 0.9)
        logger.warning(f"[MultiGPU] WARNING: Model size ({model_size_gb:.2f}GB) is larger than 90% of available VRAM on {recipient_device} ({recipient_vram * 0.9:.2f}GB).")
        logger.warning(f"[MultiGPU] To prevent an OOM error, set 'virtual_vram_gb' to at least {required_offload_gb:.2f}.")

    new_on_recipient = max(0, model_size_gb - virtual_vram_gb)

    # Build allocation string
    allocation_parts = []
    recipient_percent = new_on_recipient / recipient_vram
    allocation_parts.append(f"{recipient_device},{recipient_percent:.4f}")

    for donor in ram_donors:
        donor_vram = donor_device_info[donor][0]
        donor_percent = donor_allocations[donor] / donor_vram
        allocation_parts.append(f"{donor},{donor_percent:.4f}")
    
    allocations_string = ";".join(allocation_parts)
    return allocations_string

def override_class_with_distorch_safetensor_v2(cls):
    """DisTorch 2.0 wrapper for safetensor models"""
    from . import current_device

    class NodeOverrideDisTorchSafetensorV2(cls):
        @classmethod
        def INPUT_TYPES(s):
            inputs = copy.deepcopy(cls.INPUT_TYPES())
            devices = get_device_list()
            compute_device = devices[1] if len(devices) > 1 else devices[0]

            inputs["optional"] = inputs.get("optional", {})
            inputs["optional"]["compute_device"] = (devices, {"default": compute_device})
            inputs["optional"]["virtual_vram_gb"] = ("FLOAT", {"default": 4.0, "min": 0.0, "max": 128.0, "step": 0.1})
            inputs["optional"]["donor_device"] = (devices, {"default": "cpu"})
            inputs["optional"]["expert_mode_allocations"] = ("STRING", {"multiline": False, "default": ""})
            inputs["optional"]["high_precision_loras"] = ("BOOLEAN", {"default": True})
            return inputs

        CATEGORY = "multigpu/distorch_2"
        FUNCTION = "override"
        TITLE = f"{cls.TITLE if hasattr(cls, 'TITLE') else cls.__name__} (DisTorch2)"

        @classmethod
        def IS_CHANGED(s, *args, compute_device=None, virtual_vram_gb=4.0,
                       donor_device="cpu", expert_mode_allocations="", high_precision_loras=True, **kwargs):
            # Create a hash of our specific settings
            settings_str = f"{compute_device}{virtual_vram_gb}{donor_device}{expert_mode_allocations}{high_precision_loras}"
            return hashlib.sha256(settings_str.encode()).hexdigest()

        def override(self, *args, compute_device=None, virtual_vram_gb=4.0,
                     donor_device="cpu", expert_mode_allocations="", high_precision_loras=True, **kwargs):

            from . import set_current_device
            if compute_device is not None:
                set_current_device(compute_device)

            # Register our patched ModelPatcher
            register_patched_safetensor_modelpatcher()

            # Call original function
            fn = getattr(super(), cls.FUNCTION)

            # --- Check if we need to unload the model due to settings change ---
            # This logic is a bit redundant with IS_CHANGED, but provides clear logging
            settings_str = f"{compute_device}{virtual_vram_gb}{donor_device}{expert_mode_allocations}"
            settings_hash = hashlib.sha256(settings_str.encode()).hexdigest()

            # Temporarily load to get hash without applying our patch
            temp_out = fn(*args, **kwargs)
            model_to_check = None
            if hasattr(temp_out[0], 'model'):
                model_to_check = temp_out[0]
            elif hasattr(temp_out[0], 'patcher') and hasattr(temp_out[0].patcher, 'model'):
                model_to_check = temp_out[0].patcher

            if model_to_check:
                model_hash = create_safetensor_model_hash(model_to_check, "override_check")
                last_settings_hash = safetensor_settings_store.get(model_hash)

                if last_settings_hash != settings_hash:
                    logger.info(f"[MultiGPU_DisTorch2] Settings changed for model {model_hash[:8]}. Previous settings hash: {last_settings_hash}, New settings hash: {settings_hash}. Forcing reload.")
                else:
                    logger.info(f"[MultiGPU_DisTorch2] Settings unchanged for model {model_hash[:8]}. Using cached model.")

            out = fn(*args, **kwargs)

            # Store high_precision_loras in the model for later retrieval
            if hasattr(out[0], 'model'):
                out[0].model._distorch_high_precision_loras = high_precision_loras
            elif hasattr(out[0], 'patcher') and hasattr(out[0].patcher, 'model'):
                out[0].patcher.model._distorch_high_precision_loras = high_precision_loras

            vram_string = ""
            if virtual_vram_gb > 0:
                vram_string = f"{compute_device};{virtual_vram_gb};{donor_device}"
            elif expert_mode_allocations:  # Only include compute device if there's an expert string
                vram_string = compute_device

            full_allocation = f"{expert_mode_allocations}#{vram_string}" if expert_mode_allocations or vram_string else ""

            logger.info(f"[MultiGPU_DisTorch2] Full allocation string: {full_allocation}")

            if hasattr(out[0], 'model'):
                model_hash = create_safetensor_model_hash(out[0], "override")
                safetensor_allocation_store[model_hash] = full_allocation
                safetensor_settings_store[model_hash] = settings_hash
            elif hasattr(out[0], 'patcher') and hasattr(out[0].patcher, 'model'):
                model_hash = create_safetensor_model_hash(out[0].patcher, "override")
                safetensor_allocation_store[model_hash] = full_allocation
                safetensor_settings_store[model_hash] = settings_hash

            return out

    return NodeOverrideDisTorchSafetensorV2


def override_class_with_distorch_safetensor_v2_clip(cls):
    """DisTorch 2.0 wrapper for safetensor CLIP models"""
    from . import current_device

    class NodeOverrideDisTorchSafetensorV2Clip(cls):
        @classmethod
        def INPUT_TYPES(s):
            inputs = copy.deepcopy(cls.INPUT_TYPES())
            devices = get_device_list()
            default_device = devices[1] if len(devices) > 1 else devices[0]

            inputs["optional"] = inputs.get("optional", {})
            inputs["optional"]["device"] = (devices, {"default": default_device})  # Changed from compute_device
            inputs["optional"]["virtual_vram_gb"] = ("FLOAT", {"default": 4.0, "min": 0.0, "max": 128.0, "step": 0.1})
            inputs["optional"]["donor_device"] = (devices, {"default": "cpu"})
            inputs["optional"]["expert_mode_allocations"] = ("STRING", {"multiline": False, "default": ""})
            inputs["optional"]["high_precision_loras"] = ("BOOLEAN", {"default": True})
            return inputs

        CATEGORY = "multigpu/distorch_2"
        FUNCTION = "override"
        TITLE = f"{cls.TITLE if hasattr(cls, 'TITLE') else cls.__name__} (DisTorch2)"

        @classmethod
        def IS_CHANGED(s, *args, device=None, virtual_vram_gb=4.0,  # Changed from compute_device
                       donor_device="cpu", expert_mode_allocations="", high_precision_loras=True, **kwargs):
            # Create a hash of our specific settings
            settings_str = f"{device}{virtual_vram_gb}{donor_device}{expert_mode_allocations}{high_precision_loras}"  # Changed from compute_device
            return hashlib.sha256(settings_str.encode()).hexdigest()

        def override(self, *args, device=None, virtual_vram_gb=4.0,  # Changed from compute_device
                     donor_device="cpu", expert_mode_allocations="", high_precision_loras=True, **kwargs):

            from . import set_current_text_encoder_device  # Use text encoder device setter
            if device is not None:
                set_current_text_encoder_device(device)

            kwargs['device'] = 'default'  # Hardcode device setting like in standard clip wrapper

            # Register our patched ModelPatcher
            register_patched_safetensor_modelpatcher()

            # Call original function
            fn = getattr(super(), cls.FUNCTION)

            # --- Check if we need to unload the model due to settings change ---
            # This logic is a bit redundant with IS_CHANGED, but provides clear logging
            settings_str = f"{device}{virtual_vram_gb}{donor_device}{expert_mode_allocations}"  # Changed from compute_device
            settings_hash = hashlib.sha256(settings_str.encode()).hexdigest()

            # Temporarily load to get hash without applying our patch
            temp_out = fn(*args, **kwargs)
            model_to_check = None
            if hasattr(temp_out[0], 'model'):
                model_to_check = temp_out[0]
            elif hasattr(temp_out[0], 'patcher') and hasattr(temp_out[0].patcher, 'model'):
                model_to_check = temp_out[0].patcher

            if model_to_check:
                model_hash = create_safetensor_model_hash(model_to_check, "override_check")
                last_settings_hash = safetensor_settings_store.get(model_hash)

                if last_settings_hash != settings_hash:
                    logger.info(f"[MultiGPU_DisTorch2] Settings changed for model {model_hash[:8]}. Previous settings hash: {last_settings_hash}, New settings hash: {settings_hash}. Forcing reload.")
                else:
                    logger.info(f"[MultiGPU_DisTorch2] Settings unchanged for model {model_hash[:8]}. Using cached model.")

            out = fn(*args, **kwargs)

            # Store high_precision_loras in the model for later retrieval
            if hasattr(out[0], 'model'):
                out[0].model._distorch_high_precision_loras = high_precision_loras
            elif hasattr(out[0], 'patcher') and hasattr(out[0].patcher, 'model'):
                out[0].patcher.model._distorch_high_precision_loras = high_precision_loras

            vram_string = ""
            if virtual_vram_gb > 0:
                vram_string = f"{device};{virtual_vram_gb};{donor_device}"  # Changed from compute_device
            elif expert_mode_allocations:  # Only include device if there's an expert string
                vram_string = device  # Changed from compute_device

            full_allocation = f"{expert_mode_allocations}#{vram_string}" if expert_mode_allocations or vram_string else ""

            logger.info(f"[MultiGPU_DisTorch2] Full allocation string: {full_allocation}")

            if hasattr(out[0], 'model'):
                model_hash = create_safetensor_model_hash(out[0], "override")
                safetensor_allocation_store[model_hash] = full_allocation
                safetensor_settings_store[model_hash] = settings_hash
            elif hasattr(out[0], 'patcher') and hasattr(out[0].patcher, 'model'):
                model_hash = create_safetensor_model_hash(out[0].patcher, "override")
                safetensor_allocation_store[model_hash] = full_allocation
                safetensor_settings_store[model_hash] = settings_hash

            return out

    return NodeOverrideDisTorchSafetensorV2Clip<|MERGE_RESOLUTION|>--- conflicted
+++ resolved
@@ -67,18 +67,11 @@
             allocations = safetensor_allocation_store.get(debug_hash)
 
             if not hasattr(self.model, '_distorch_high_precision_loras') or not allocations:
-<<<<<<< HEAD
-=======
-
->>>>>>> 5b62671f
+
                 result = original_partially_load(self, device_to, extra_memory, force_patch_weights)
                 if hasattr(self, '_distorch_block_assignments'):
                     del self._distorch_block_assignments
                 return result
-<<<<<<< HEAD
-            
-            # soft_empty_cache_multigpu(logger)
-=======
 
             if not hasattr(self.model, 'current_weight_patches_uuid'):
                 self.model.current_weight_patches_uuid = None
@@ -90,7 +83,6 @@
                 self.unpatch_model(self.offload_device, unpatch_weights=True)
 
             self.patch_model(load_weights=False)
->>>>>>> 5b62671f
 
             mem_counter = 0
 
